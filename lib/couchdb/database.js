--- conflicted
+++ resolved
@@ -380,15 +380,10 @@
                     return status;
                 }
             },
-<<<<<<< HEAD
             error: function(xhr, textStatus, errorThrown) {
                 textStatus = textStatus || "";
                 errorThrown = errorThrown || "";
                 throw new Error("Failed to add attachment: " + xhr.status + " " + textStatus + " " + errorThrown);
-=======
-            error: function(xhr) {
-		status = xhr.status;
->>>>>>> d0ae4adc
             }
         });
 
